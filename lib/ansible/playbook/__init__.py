--- conflicted
+++ resolved
@@ -340,13 +340,10 @@
             accelerate_port=task.play.accelerate_port,
             accelerate_ipv6=task.play.accelerate_ipv6,
             error_on_undefined_vars=C.DEFAULT_UNDEFINED_VAR_BEHAVIOR,
-<<<<<<< HEAD
             su=task.su,
             su_user=task.su_user,
-            su_pass=task.su_pass
-=======
+            su_pass=task.su_pass,
             run_hosts=hosts
->>>>>>> 6013f073
         )
 
         if task.async_seconds == 0:
